"""Symlink process task module."""

import os
from typing import Any

from rd_syncrr.logging import logger
from rd_syncrr.services.media_db.dao.media_dao import MediaDAO
from rd_syncrr.settings import settings


async def _scan_link_directory(path: str) -> list[dict[str, str]] | None:
    """
    Scan the given directory for symbolic links.

    Args:
        path (str): The directory to scan.

    Returns:
        list[dict[str, Any]] | None: A list of symbolic links information
        or None if no symbolic links found.
    """
    symlink_info_list = []
    for root, _, files in os.walk(path):
        for file in files:
            if os.path.islink(os.path.join(root, file)):
                symlink_info = await _get_symlink_info(os.path.join(root, file))
                if symlink_info is not None:
                    symlink_info_list.append(symlink_info)
    if not symlink_info_list:
        logger.info("No symbolic links found in your library.")
        return None
    logger.debug(f"Symlink list: {symlink_info_list}")
    return symlink_info_list


async def _get_symlink_info(link_path: str) -> dict[str, Any] | None:
    """
    Get the information of a symbolic link.

    Args:
        link_path (str): The path of the symbolic link.

    Returns:
        dict[str, Any] | None: The information of the symbolic link
          or None if an error occurred.
    """
    try:
        target = os.readlink(link_path)
        target_path = os.path.abspath(os.path.join(os.path.dirname(link_path), target))
        return {
            "target": target_path,
            "target_filename": os.path.basename(target_path),
            "destination": link_path,
            "destination_filename": os.path.basename(link_path),
        }
    except OSError as e:
        logger.error(f"Error reading symlink: {link_path} - {e!s}")
        return None


async def _update_symlink_db(
    dao: MediaDAO,
    symlink_info_list: list[dict[str, str]],
) -> None:
    """
    Update the symbolic links in the database.

    Args:
        dao (MediaDAO): The data access object.
        symlink_info_list (list[dict[str, Any]]): The list of symbolic links information.
    """
    torrent_files_dict = await dao.get_torrent_files_filename_dict()
    if not torrent_files_dict:
<<<<<<< HEAD
        logger.info(
=======
        logger.warning(
>>>>>>> 89b32632
            "No torrent files found in your database. Skipping the symlink update.",
        )
        return
    for symlink_info in symlink_info_list:
        if symlink_info["target_filename"] not in torrent_files_dict:
<<<<<<< HEAD
            logger.info(
=======
            logger.warning(
>>>>>>> 89b32632
                (
                    f"File {symlink_info['target_filename']} not found in Torrent Files"
                    " Data. Skipping the symlink update."
                ),
            )
            continue
        try:
            file_id: str = torrent_files_dict[symlink_info["target_filename"]]
            await dao.create_symlink_model(symlink_info, file_id=file_id)
            logger.info(
                (
                    f"Added symlink: {symlink_info['target']} ->"
                    f" {symlink_info['destination']} map with rd_file_id  : {file_id}"
                ),
            )
        except Exception as e:
            logger.error(f"An error occurred while creating symlink model: {e!s}")


async def process_symlink(dao: MediaDAO) -> None:
    """
    Process the symbolic links.
    """
    symlink_info_list = await _scan_link_directory(settings.symlink_path)
    if not symlink_info_list:
        return
<<<<<<< HEAD
    try:
        logger.info("Start symbolic links database Update.")
        old_symlinks = await dao.get_symlink_destination_filename_dict()
        if old_symlinks:
            symlink_info_list = [
                symlink_info
                for symlink_info in symlink_info_list
                if symlink_info["destination_filename"] not in old_symlinks
            ]
            if not symlink_info_list:
                logger.info("All symbolic links are already in the database.")
                return
        await _update_symlink_db(dao, symlink_info_list)
        logger.info(
            (
                f"Successfully processed {len(symlink_info_list)} new symbolic"
                " links from your library."
            ),
        )
        logger.info("End symbolic links database Update.")
    except Exception as e:
        logger.error(
            f"An error occurred while processing symbolic links refresh: {e!s}",
        )
=======
    async with await MediaDAO.create() as dao:
        try:
            logger.info("Start symbolic links database Update.")
            old_symlinks = await dao.get_symlink_destination_filename_dict()
            if old_symlinks:
                symlink_info_list = [
                    symlink_info
                    for symlink_info in symlink_info_list
                    if symlink_info["destination_filename"] not in old_symlinks
                ]
                if not symlink_info_list:
                    logger.info("All symbolic links are already in the database.")
                    return
            await _update_symlink_db(dao, symlink_info_list)
            await asyncio.sleep(1)
            logger.info(
                (
                    f"Successfully processed {len(symlink_info_list)} new symbolic"
                    " links from your library."
                ),
            )
            await dao.close()
            logger.info("End symbolic links database Update.")
        except Exception as e:
            logger.error(
                f"An error occurred while processing symbolic links refresh: {e!s}",
            )
>>>>>>> 89b32632


# if __name__ == "__main__":
#     directory_to_scan = "/path/to/your/directory"
#     asyncio.run(main(directory_to_scan))<|MERGE_RESOLUTION|>--- conflicted
+++ resolved
@@ -71,21 +71,15 @@
     """
     torrent_files_dict = await dao.get_torrent_files_filename_dict()
     if not torrent_files_dict:
-<<<<<<< HEAD
         logger.info(
-=======
-        logger.warning(
->>>>>>> 89b32632
+
             "No torrent files found in your database. Skipping the symlink update.",
         )
         return
     for symlink_info in symlink_info_list:
         if symlink_info["target_filename"] not in torrent_files_dict:
-<<<<<<< HEAD
             logger.info(
-=======
-            logger.warning(
->>>>>>> 89b32632
+
                 (
                     f"File {symlink_info['target_filename']} not found in Torrent Files"
                     " Data. Skipping the symlink update."
@@ -112,7 +106,6 @@
     symlink_info_list = await _scan_link_directory(settings.symlink_path)
     if not symlink_info_list:
         return
-<<<<<<< HEAD
     try:
         logger.info("Start symbolic links database Update.")
         old_symlinks = await dao.get_symlink_destination_filename_dict()
@@ -137,35 +130,6 @@
         logger.error(
             f"An error occurred while processing symbolic links refresh: {e!s}",
         )
-=======
-    async with await MediaDAO.create() as dao:
-        try:
-            logger.info("Start symbolic links database Update.")
-            old_symlinks = await dao.get_symlink_destination_filename_dict()
-            if old_symlinks:
-                symlink_info_list = [
-                    symlink_info
-                    for symlink_info in symlink_info_list
-                    if symlink_info["destination_filename"] not in old_symlinks
-                ]
-                if not symlink_info_list:
-                    logger.info("All symbolic links are already in the database.")
-                    return
-            await _update_symlink_db(dao, symlink_info_list)
-            await asyncio.sleep(1)
-            logger.info(
-                (
-                    f"Successfully processed {len(symlink_info_list)} new symbolic"
-                    " links from your library."
-                ),
-            )
-            await dao.close()
-            logger.info("End symbolic links database Update.")
-        except Exception as e:
-            logger.error(
-                f"An error occurred while processing symbolic links refresh: {e!s}",
-            )
->>>>>>> 89b32632
 
 
 # if __name__ == "__main__":

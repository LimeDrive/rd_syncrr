import uuid
from datetime import datetime
from typing import List  # noqa: UP035

import shortuuid
from sqlalchemy import JSON, DateTime, ForeignKey, Integer
from sqlalchemy.orm import Mapped, mapped_column, relationship
from sqlalchemy.sql.sqltypes import Optional, String

from ..base import Base


class TorrentModel(Base):
    """Model for torrent"""

    __tablename__ = "rd_torrents"

    id: Mapped[str] = mapped_column(primary_key=True, nullable=False)  # noqa: A003
    hash: Mapped[str] = mapped_column(  # noqa: A003
        String(length=40),
        nullable=False,
        index=True,
    )
    filename: Mapped[str] = mapped_column(String(length=400), nullable=False)
    added: Mapped[datetime] = mapped_column(
        DateTime,
        default=datetime.utcnow,
        nullable=False,
    )

    files: Mapped[Optional[list["TorrentFileModel"]]] = relationship(
        "TorrentFileModel",
        back_populates="torrent",
    )


class RadarrMovieModel(Base):
    """Model for Radarr movie container."""

    __tablename__ = "radarr_movies"

    id: Mapped[str] = mapped_column(  # noqa: A003
        String(length=22),
        primary_key=True,
        nullable=False,
        default=lambda: shortuuid.ShortUUID().random(length=18),
    )
    added: Mapped[datetime] = mapped_column(
        DateTime,
        default=datetime.utcnow,
        nullable=False,
    )
    mediaType: Mapped[str] = mapped_column(String, nullable=False)
    movieId: Mapped[int] = mapped_column(Integer, nullable=False)
    title: Mapped[str] = mapped_column(String, nullable=False)
    originalTitle: Mapped[str] = mapped_column(String, nullable=True)
    year: Mapped[int] = mapped_column(Integer, nullable=True)
    releaseGroup: Mapped[str] = mapped_column(String, nullable=True)
    imdbId: Mapped[str] = mapped_column(String, nullable=True)
    tmdbId: Mapped[int] = mapped_column(Integer, nullable=True)
    genres: Mapped[List[str]] = mapped_column(JSON, nullable=True)
    quality: Mapped[str] = mapped_column(String, nullable=True)
    resolution: Mapped[int] = mapped_column(Integer, nullable=True)
    languages: Mapped[List[str]] = mapped_column(JSON, nullable=True)
    originalFilePath: Mapped[str] = mapped_column(String, nullable=True)
    relativePath: Mapped[str] = mapped_column(String, nullable=True)
    path: Mapped[str] = mapped_column(String, nullable=False, index=True)
    fileId: Mapped[int] = mapped_column(Integer, nullable=True)
<<<<<<< HEAD
=======
    symlink_id: Mapped[Optional[str]] = mapped_column(
        String,
        ForeignKey("local_symlinks.id"),
    )
>>>>>>> 89b32632

    torrent_file: Mapped[Optional["TorrentFileModel"]] = relationship(
        "TorrentFileModel",
<<<<<<< HEAD
=======
        back_populates="radarr_info",
        uselist=False,
    )
    symlink: Mapped[Optional["SymlinkModel"]] = relationship(
        "SymlinkModel",
>>>>>>> 89b32632
        back_populates="radarr_info",
        uselist=False,
    )


class SonarrEpisodeModel(Base):
    """Model for Sonarr serie container."""

    __tablename__ = "sonarr_series"

    id: Mapped[str] = mapped_column(  # noqa: A003
        String(length=22),
        primary_key=True,
        nullable=False,
        default=lambda: shortuuid.ShortUUID().random(length=18),
    )
    added: Mapped[datetime] = mapped_column(
        DateTime,
        default=datetime.utcnow,
        nullable=False,
    )
    mediaType: Mapped[str] = mapped_column(String, nullable=False)
    serieId: Mapped[int] = mapped_column(Integer, nullable=False)
    serieTitle: Mapped[str] = mapped_column(String, nullable=False)
    year: Mapped[int] = mapped_column(Integer, nullable=True)
    seasonNumber: Mapped[int] = mapped_column(Integer, nullable=False)
    episodeTitle: Mapped[str] = mapped_column(String, nullable=True)
    episodeNumber: Mapped[int] = mapped_column(Integer, nullable=False)
    releaseGroup: Mapped[str] = mapped_column(String, nullable=True)
    tvdbId: Mapped[int] = mapped_column(String, nullable=False)
    imdbId: Mapped[str] = mapped_column(String, nullable=True)
    tvMazeId: Mapped[int] = mapped_column(Integer, nullable=True)
    genres: Mapped[List[str]] = mapped_column(JSON, nullable=True)
    quality: Mapped[str] = mapped_column(String, nullable=True)
    resolution: Mapped[int] = mapped_column(Integer, nullable=True)
    languages: Mapped[List[str]] = mapped_column(JSON, nullable=True)
    relativePath: Mapped[str] = mapped_column(String, nullable=True)
    path: Mapped[str] = mapped_column(String, nullable=False, index=True)
    episodefileId: Mapped[int] = mapped_column(Integer, nullable=True)
    episodeId: Mapped[int] = mapped_column(Integer, nullable=True)
<<<<<<< HEAD
=======
    symlink_id: Mapped[Optional[str]] = mapped_column(
        String,
        ForeignKey("local_symlinks.id"),
    )
>>>>>>> 89b32632

    torrent_file: Mapped[Optional["TorrentFileModel"]] = relationship(
        "TorrentFileModel",
        back_populates="sonarr_info",
    )


class SymlinkModel(Base):
    """Model for symlink"""

    __tablename__ = "local_symlinks"

    id: Mapped[str] = mapped_column(  # noqa: A003
        String(length=12),
        primary_key=True,
        nullable=False,
        default=lambda: shortuuid.ShortUUID().random(length=12),
    )
    added: Mapped[datetime] = mapped_column(
        DateTime,
        default=datetime.utcnow,
        nullable=False,
    )
    target: Mapped[str] = mapped_column(String, nullable=False, index=True)
    target_filename: Mapped[str] = mapped_column(String, nullable=False)
    destination: Mapped[str] = mapped_column(String, nullable=False)
    destination_filename: Mapped[str] = mapped_column(String, nullable=False)

    rd_file: Mapped["TorrentFileModel"] = relationship(
        "TorrentFileModel",
        back_populates="symlink",
<<<<<<< HEAD
=======
    )
    sonarr_info: Mapped[Optional["SonarrEpisodeModel"]] = relationship(
        "SonarrEpisodeModel",
        back_populates="symlink",
    )
    radarr_info: Mapped[Optional["RadarrMovieModel"]] = relationship(
        "RadarrMovieModel",
        back_populates="symlink",
>>>>>>> 89b32632
    )


class TorrentFileModel(Base):
    """Model files in torrent."""

    __tablename__ = "rd_torrents_files"

    id: Mapped[str] = mapped_column(  # noqa: A003
        String(length=32),
        primary_key=True,
        nullable=False,
        default=lambda: uuid.uuid4().hex,
    )
    path: Mapped[str] = mapped_column(String(length=600), nullable=False)
    bytes: Mapped[int] = mapped_column(Integer, nullable=False)  # noqa: A003
    added: Mapped[datetime] = mapped_column(
        DateTime,
        default=datetime.utcnow,
        nullable=False,
    )
    torrent_id: Mapped[Optional[str]] = mapped_column(
        String,
        ForeignKey("rd_torrents.id"),
    )
    symlink_id: Mapped[Optional[str]] = mapped_column(
        String,
        ForeignKey("local_symlinks.id"),
    )
    radarr_id: Mapped[Optional[str]] = mapped_column(
        String,
        ForeignKey("radarr_movies.id"),
    )
    sonarr_id: Mapped[Optional[str]] = mapped_column(
        String,
        ForeignKey("sonarr_series.id"),
    )

    torrent: Mapped[Optional["TorrentModel"]] = relationship(
        "TorrentModel",
        back_populates="files",
        foreign_keys="TorrentFileModel.torrent_id",
    )
    symlink: Mapped[Optional["SymlinkModel"]] = relationship(
        "SymlinkModel",
        back_populates="rd_file",
        uselist=False,
        foreign_keys="TorrentFileModel.symlink_id",
    )
    radarr_info: Mapped[Optional["RadarrMovieModel"]] = relationship(
        "RadarrMovieModel",
        back_populates="torrent_file",
        uselist=False,
        foreign_keys="TorrentFileModel.radarr_id",
    )
    sonarr_info: Mapped[Optional["SonarrEpisodeModel"]] = relationship(
        "SonarrEpisodeModel",
        back_populates="torrent_file",
        uselist=False,
        foreign_keys="TorrentFileModel.sonarr_id",
    )<|MERGE_RESOLUTION|>--- conflicted
+++ resolved
@@ -66,24 +66,9 @@
     relativePath: Mapped[str] = mapped_column(String, nullable=True)
     path: Mapped[str] = mapped_column(String, nullable=False, index=True)
     fileId: Mapped[int] = mapped_column(Integer, nullable=True)
-<<<<<<< HEAD
-=======
-    symlink_id: Mapped[Optional[str]] = mapped_column(
-        String,
-        ForeignKey("local_symlinks.id"),
-    )
->>>>>>> 89b32632
 
     torrent_file: Mapped[Optional["TorrentFileModel"]] = relationship(
         "TorrentFileModel",
-<<<<<<< HEAD
-=======
-        back_populates="radarr_info",
-        uselist=False,
-    )
-    symlink: Mapped[Optional["SymlinkModel"]] = relationship(
-        "SymlinkModel",
->>>>>>> 89b32632
         back_populates="radarr_info",
         uselist=False,
     )
@@ -124,13 +109,6 @@
     path: Mapped[str] = mapped_column(String, nullable=False, index=True)
     episodefileId: Mapped[int] = mapped_column(Integer, nullable=True)
     episodeId: Mapped[int] = mapped_column(Integer, nullable=True)
-<<<<<<< HEAD
-=======
-    symlink_id: Mapped[Optional[str]] = mapped_column(
-        String,
-        ForeignKey("local_symlinks.id"),
-    )
->>>>>>> 89b32632
 
     torrent_file: Mapped[Optional["TorrentFileModel"]] = relationship(
         "TorrentFileModel",
@@ -162,18 +140,6 @@
     rd_file: Mapped["TorrentFileModel"] = relationship(
         "TorrentFileModel",
         back_populates="symlink",
-<<<<<<< HEAD
-=======
-    )
-    sonarr_info: Mapped[Optional["SonarrEpisodeModel"]] = relationship(
-        "SonarrEpisodeModel",
-        back_populates="symlink",
-    )
-    radarr_info: Mapped[Optional["RadarrMovieModel"]] = relationship(
-        "RadarrMovieModel",
-        back_populates="symlink",
->>>>>>> 89b32632
-    )
 
 
 class TorrentFileModel(Base):
